set :application, "PasswordPusher"
set :repository,  "git@github.com:pglombardo/PasswordPusher.git"

local_config = './config/deploy/local_cap_config.rb'
abort "\e[0;31mERROR: To use capistrano with PasswordPusher, create and populate a [config/deploy/local_cap_config.rb] file.  See [config/deploy/local_cap_config.rb.example]." unless File.exists?(local_config)

require local_config if File.exists?(local_config)

default_run_options[:pty] = true

set :scm, "git"
set :deploy_via, :remote_cache
set :use_sudo, false
ssh_options[:forward_agent] = true

# To fix the touching of assets
# # Bug/Fix: https://github.com/capistrano/capistrano/pull/121
set :normalize_asset_timestamps, false

set :stage, nil

desc "Run tasks in development environment"
task :development do
    set :stage, 'development'
    set :bundle_without,  [:production, :test, :preview]
    set :rails_env, 'development'
    default_environment['RAILS_ENV'] = 'development'
  
    # Development Config
    role :web, DEVELOPMENT_WEB
    role :app, DEVELOPMENT_APP
    role :console, DEVELOPMENT_CONSOLE
    role :db,  DEVELOPMENT_DB, :primary => true
    set :deploy_to, DEVELOPMENT_DEPLOY_TO
    set :user, DEVELOPMENT_USER
end

desc "Run tasks in staging environment (kenny)"
task :staging do
    set :stage, 'staging'
    set :bundle_without,  [:test, :development, :preview]
    set :rails_env, 'staging'
    default_environment['RAILS_ENV'] = 'staging'
    set :rvm_ruby_string, 'ruby-1.9.3-p194'

    # Staging Config
    role :web, STAGING_WEB
    role :app, STAGING_APP
    role :console, STAGING_CONSOLE
    role :db,  STAGING_DB, :primary => true
    set :deploy_to, STAGING_DEPLOY_TO
    set :user, STAGING_USER
end

desc "Run tasks in preview environment (customer preview)"
task :preview do
    set :stage, 'preview'
    set :bundle_without,  [:test, :development]
    set :rails_env, 'preview'
    default_environment['RAILS_ENV'] = 'preview'
    set :rvm_ruby_string, 'ruby-1.9.3-p194'

    # Preview Config
    role :web, PREVIEW_WEB
    role :app, PREVIEW_APP
    role :console, PREVIEW_CONSOLE
    role :db,  PREVIEW_DB, :primary => true
    set :deploy_to, PREVIEW_DEPLOY_TO
    set :user, PREVIEW_USER
end

desc "Run tasks in production environment"
task :production do
    set :stage, 'production'
    set :rails_env, 'production'
    set (:bundle_cmd) { "/usr/local/rbenv/shims/bundle" }
    set :bundle_flags, "--deployment --quiet --binstubs"
<<<<<<< HEAD
    set :bundle_without,  [:test, :development, :engineyard, :preview]
=======
    set :bundle_without,  [:test, :development, :preview, :engineyard]
>>>>>>> 32c8fd1f
    set :default_environment, {
      'RAILS_ENV' => 'production'
    }

    # Prompt to make really sure we want to deploy into prouction
    puts "\n\e[0;31m   ######################################################################" 
    puts "   #\n   #       Are you REALLY sure you want to run this in production?"
    puts "   #\n   #               Enter y/N + enter to continue\n   #"
    puts "   ######################################################################\e[0m\n" 
    proceed = STDIN.gets[0..0] rescue nil 
    exit unless proceed == 'y' || proceed == 'Y'  
  
    # Production Config
    role :web, PRODUCTION_WEB
    role :app, PRODUCTION_APP
    role :console, PRODUCTION_CONSOLE
    role :db,  PRODUCTION_DB, :primary => true
    set :deploy_to, PRODUCTION_DEPLOY_TO
    set :user, PRODUCTION_USER
end

before :deploy, :no_stage_abort
before "db:migrate", :no_stage_abort
before :console, :no_stage_abort

task :no_stage_abort do
  abort "\e[0;31mERROR: No stage specified. Please specify one of: development, staging, preview or production (e.g. 'cap development deploy')" if stage.nil?
end

set :branch do
  # Attempt natural order search
  default_tag = `git tag | awk -F - '{ print $2; }' |  sort -t. -k 1.1n -k 3.1n -k 2.1n`.split("\n").last
  default_tag = default_tag

  tag = Capistrano::CLI.ui.ask "Tag or branch to deploy (you can even use 'master'): [#{default_tag}] "
  tag = default_tag if tag.empty?
  tag
end

namespace :deploy do
  task :start do ; end
  task :stop do ; end
  task :restart, :roles => :app, :except => { :no_release => true } do
    run "#{try_sudo} touch #{File.join(current_path,'tmp','restart.txt')}"
  end
end

desc "Open a remote console."
task :console, :roles => :console do
  input = ''
  run "cd #{current_path} && bundle exec rails console #{ENV['RAILS_ENV']}" do |channel, stream, data|
    next if data.chomp == input.chomp || data.chomp == ''
    print data
    channel.send_data(input = $stdin.gets) if data =~ /:\d{3}:\d+(\*|>)/
  end
end

require './config/boot'
require "bundler/capistrano"
load 'deploy/assets'
require "./config/capistrano_database_yml"
require 'airbrake/capistrano'
<|MERGE_RESOLUTION|>--- conflicted
+++ resolved
@@ -75,11 +75,7 @@
     set :rails_env, 'production'
     set (:bundle_cmd) { "/usr/local/rbenv/shims/bundle" }
     set :bundle_flags, "--deployment --quiet --binstubs"
-<<<<<<< HEAD
-    set :bundle_without,  [:test, :development, :engineyard, :preview]
-=======
     set :bundle_without,  [:test, :development, :preview, :engineyard]
->>>>>>> 32c8fd1f
     set :default_environment, {
       'RAILS_ENV' => 'production'
     }
