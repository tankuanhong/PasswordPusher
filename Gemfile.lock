GIT
  remote: git://github.com/pglombardo/ezcrypto.git
  revision: f816b64dcbccfb9b7687b484352d3f03fc954dce
  specs:
    ezcrypto (0.7.2)

GIT
  remote: git://github.com/russfrisch/modernizr-rails.git
  revision: 2652d0836f6365e419c3a44b7323af5aa6396e97
  specs:
    modernizr-rails (2.7.0)

GEM
  remote: http://rubygems.org/
  remote: http://gem-beta.tracelytics.com/
  specs:
    actionmailer (3.2.16)
      actionpack (= 3.2.16)
      mail (~> 2.5.4)
    actionpack (3.2.16)
      activemodel (= 3.2.16)
      activesupport (= 3.2.16)
      builder (~> 3.0.0)
      erubis (~> 2.7.0)
      journey (~> 1.0.4)
      rack (~> 1.4.5)
      rack-cache (~> 1.2)
      rack-test (~> 0.6.1)
      sprockets (~> 2.2.1)
    activemodel (3.2.16)
      activesupport (= 3.2.16)
      builder (~> 3.0.0)
    activerecord (3.2.16)
      activemodel (= 3.2.16)
      activesupport (= 3.2.16)
      arel (~> 3.0.2)
      tzinfo (~> 0.3.29)
    activeresource (3.2.16)
      activemodel (= 3.2.16)
      activesupport (= 3.2.16)
    activesupport (3.2.16)
      i18n (~> 0.6, >= 0.6.4)
      multi_json (~> 1.0)
    airbrake (3.1.12)
      activesupport
      builder
      json
    archive-tar-minitar (0.5.2)
    arel (3.0.3)
    atomic (1.1.14)
    bcrypt-ruby (3.1.2)
    bootstrap-sass (2.3.2.2)
      sass (~> 3.2)
    builder (3.0.4)
    byebug (2.5.0)
      columnize (~> 0.3.6)
      debugger-linecache (~> 1.2.0)
    capistrano (3.0.1)
      i18n
      rake (>= 10.0.0)
      sshkit (>= 0.0.23)
    coderay (1.1.0)
    coffee-rails (3.2.2)
      coffee-script (>= 2.2.0)
      railties (~> 3.2.0)
    coffee-script (2.2.0)
      coffee-script-source
      execjs
    coffee-script-source (1.6.3)
    columnize (0.3.6)
    daemons (1.1.9)
    debugger-linecache (1.2.0)
    delayed_job (4.0.0)
      activesupport (>= 3.0, < 4.1)
    delayed_job_active_record (4.0.0)
      activerecord (>= 3.0, < 4.1)
      delayed_job (>= 3.0, < 4.1)
    devise (3.2.2)
      bcrypt-ruby (~> 3.0)
      orm_adapter (~> 0.1)
      railties (>= 3.2.6, < 5)
      thread_safe (~> 0.1)
      warden (~> 1.2.3)
    erubis (2.7.0)
    eventmachine (1.0.3)
    execjs (2.0.2)
    fastercsv (1.5.5)
    font-awesome-rails (3.2.1.3)
      railties (>= 3.2, < 5.0)
    haml (4.0.4)
      tilt
    haml-rails (0.4)
      actionpack (>= 3.1, < 4.1)
      activesupport (>= 3.1, < 4.1)
      haml (>= 3.1, < 4.1)
      railties (>= 3.1, < 4.1)
    hashie (2.0.5)
    high_voltage (2.1.0)
    hike (1.2.3)
    i18n (0.6.9)
    journey (1.0.4)
    jquery-rails (3.0.4)
      railties (>= 3.0, < 5.0)
      thor (>= 0.14, < 2.0)
    jquery-ui-rails (3.0.1)
      jquery-rails
      railties (>= 3.1.0)
    json (1.8.1)
    kaminari (0.15.0)
      actionpack (>= 3.0.0)
      activesupport (>= 3.0.0)
    kgio (2.8.1)
    libv8 (3.16.14.3)
    linecache (0.46)
      rbx-require-relative (> 0.0.4)
    linecache19 (0.5.12)
      ruby_core_source (>= 0.1.4)
    mail (2.5.4)
      mime-types (~> 1.16)
      treetop (~> 1.4.8)
    metaclass (0.0.1)
    method_source (0.8.2)
    mime-types (1.25.1)
    mini_portile (0.5.2)
    mocha (0.14.0)
      metaclass (~> 0.0.1)
    multi_json (1.8.2)
    nested_form (0.3.2)
    net-scp (1.1.2)
      net-ssh (>= 2.6.5)
    net-ssh (2.7.0)
    nifty-generators (0.4.6)
    nokogiri (1.6.1)
      mini_portile (~> 0.5.0)
    oauth (0.4.7)
    oboe (2.3.4.1)
<<<<<<< HEAD
=======
    oboe-heroku (0.9.0.1)
      oboe (>= 2.3.3.7)
>>>>>>> 246f5af6
    omniauth (1.1.4)
      hashie (>= 1.2, < 3)
      rack
    omniauth-oauth (1.0.1)
      oauth
      omniauth (~> 1.0)
    omniauth-openid (1.0.1)
      omniauth (~> 1.0)
      rack-openid (~> 1.3.1)
    omniauth-twitter (1.0.1)
      multi_json (~> 1.3)
      omniauth-oauth (~> 1.0)
    orm_adapter (0.5.0)
    pg (0.17.1)
    polyglot (0.3.3)
    pry (0.9.12.4)
      coderay (~> 1.0)
      method_source (~> 0.8)
      slop (~> 3.4)
    rack (1.4.5)
    rack-cache (1.2)
      rack (>= 0.4)
    rack-openid (1.3.1)
      rack (>= 1.1.0)
      ruby-openid (>= 2.1.8)
    rack-pjax (0.7.0)
      nokogiri (~> 1.5)
      rack (~> 1.3)
    rack-ssl (1.3.3)
      rack
    rack-test (0.6.2)
      rack (>= 1.0)
    rails (3.2.16)
      actionmailer (= 3.2.16)
      actionpack (= 3.2.16)
      activerecord (= 3.2.16)
      activeresource (= 3.2.16)
      activesupport (= 3.2.16)
      bundler (~> 1.0)
      railties (= 3.2.16)
    rails_admin (0.4.9)
      bootstrap-sass (~> 2.2)
      builder (~> 3.0)
      coffee-rails (>= 3.1, < 5)
      font-awesome-rails (~> 3.0)
      haml (~> 4.0)
      jquery-rails (>= 2.1, < 4)
      jquery-ui-rails (~> 3.0)
      kaminari (~> 0.14)
      nested_form (~> 0.3)
      rack-pjax (~> 0.6)
      rails (~> 3.1)
      remotipart (~> 1.0)
      safe_yaml (~> 0.6)
      sass-rails (~> 3.1)
    railties (3.2.16)
      actionpack (= 3.2.16)
      activesupport (= 3.2.16)
      rack-ssl (~> 1.3.2)
      rake (>= 0.8.7)
      rdoc (~> 3.4)
      thor (>= 0.14.6, < 2.0)
    raindrops (0.12.0)
    rake (10.1.1)
    rbx-require-relative (0.0.9)
    rdoc (3.12.2)
      json (~> 1.4)
    ref (1.0.5)
    remotipart (1.2.1)
    ruby-debug (0.10.4)
      columnize (>= 0.1)
      ruby-debug-base (~> 0.10.4.0)
    ruby-debug-base (0.10.4)
      linecache (>= 0.3)
    ruby-debug-base19 (0.11.25)
      columnize (>= 0.3.1)
      linecache19 (>= 0.5.11)
      ruby_core_source (>= 0.1.4)
    ruby-debug19 (0.11.6)
      columnize (>= 0.3.1)
      linecache19 (>= 0.5.11)
      ruby-debug-base19 (>= 0.11.19)
    ruby-openid (2.3.0)
    ruby_core_source (0.1.5)
      archive-tar-minitar (>= 0.5.2)
    safe_yaml (0.9.7)
    sass (3.2.13)
    sass-rails (3.2.6)
      railties (~> 3.2.0)
      sass (>= 3.1.10)
      tilt (~> 1.3)
    silent-postgres (0.1.1)
    slop (3.4.7)
    sprockets (2.2.2)
      hike (~> 1.2)
      multi_json (~> 1.0)
      rack (~> 1.0)
      tilt (~> 1.1, != 1.3.0)
    sqlite3 (1.3.8)
    sshkit (1.3.0)
      net-scp (>= 1.1.2)
      net-ssh
      term-ansicolor
    term-ansicolor (1.2.2)
      tins (~> 0.8)
    therubyracer (0.12.0)
      libv8 (~> 3.16.14.0)
      ref
    thin (1.6.1)
      daemons (>= 1.0.9)
      eventmachine (>= 1.0.0)
      rack (>= 1.0.0)
    thor (0.18.1)
    thread_safe (0.1.3)
      atomic
    tilt (1.4.1)
    tins (0.13.1)
    treetop (1.4.15)
      polyglot
      polyglot (>= 0.3.1)
    tzinfo (0.3.38)
    uglifier (2.4.0)
      execjs (>= 0.3.0)
      json (>= 1.8.0)
    unicorn (4.7.0)
      kgio (~> 2.6)
      rack
      raindrops (~> 0.7)
    warden (1.2.3)
      rack (>= 1.0)

PLATFORMS
  ruby

DEPENDENCIES
<<<<<<< HEAD
  airbrake
  blueprints
=======
  byebug
>>>>>>> 246f5af6
  capistrano
  coffee-rails (~> 3.2.2)
  delayed_job_active_record
  devise
  ezcrypto!
  fastercsv
  haml
  haml-rails
  high_voltage
  jquery-rails
  json
  mocha
  modernizr-rails!
  nifty-generators
<<<<<<< HEAD
  oboe (= 2.3.4.1)
=======
  oboe-heroku
>>>>>>> 246f5af6
  omniauth
  omniauth-openid
  omniauth-twitter
  pg
  pry
  rails (= 3.2.16)
  rails_admin
  ruby-debug
  ruby-debug19
  sass-rails (~> 3.2.5)
  silent-postgres
  sqlite3
  therubyracer
  thin
  uglifier (>= 1.2.7)
  unicorn<|MERGE_RESOLUTION|>--- conflicted
+++ resolved
@@ -134,11 +134,8 @@
       mini_portile (~> 0.5.0)
     oauth (0.4.7)
     oboe (2.3.4.1)
-<<<<<<< HEAD
-=======
     oboe-heroku (0.9.0.1)
       oboe (>= 2.3.3.7)
->>>>>>> 246f5af6
     omniauth (1.1.4)
       hashie (>= 1.2, < 3)
       rack
@@ -274,12 +271,8 @@
   ruby
 
 DEPENDENCIES
-<<<<<<< HEAD
   airbrake
-  blueprints
-=======
   byebug
->>>>>>> 246f5af6
   capistrano
   coffee-rails (~> 3.2.2)
   delayed_job_active_record
@@ -294,11 +287,8 @@
   mocha
   modernizr-rails!
   nifty-generators
-<<<<<<< HEAD
   oboe (= 2.3.4.1)
-=======
   oboe-heroku
->>>>>>> 246f5af6
   omniauth
   omniauth-openid
   omniauth-twitter
