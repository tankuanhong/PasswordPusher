<<<<<<< HEAD
source 'http://rubygems.org'

ruby ">=2.3.3"
=======
source 'https://rubygems.org'
# source 'https://repo.fury.io/pglombardo/'
>>>>>>> 366072d9

gem 'rails', '~> 3.2'

group :development, :test do
  gem 'ruby-debug',   :platforms => [ :mri_18, :jruby ]
  gem 'debugger',     :platform  =>   :mri_19
  gem 'byebug',       :platforms => [ :mri_20, :mri_21, :mri_22 ]
  if RUBY_VERSION > '1.8.7'
    gem 'pry'
    gem 'pry-byebug', :platforms => [ :mri_20, :mri_21, :mri_22 ]
  else
    gem 'pry', '0.9.12.4'
  end

  gem 'silent-postgres'
  gem "nifty-generators"
end

gem 'json', '~> 2.0'
gem 'haml'
gem 'haml-rails'
gem 'therubyracer'
gem 'ezcrypto', :git => 'https://github.com/pglombardo/ezcrypto.git'
gem 'modernizr-rails', :git => 'https://github.com/russfrisch/modernizr-rails.git'
gem "high_voltage", '~> 2.1.0'

# Gems used only for assets and not required
# in production environments by default.
group :assets do
  gem 'sass-rails'
  gem 'coffee-rails'
  gem 'uglifier'
end

gem 'foreman'
gem 'unicorn'
gem 'jquery-rails'
gem "devise"
gem "omniauth"
gem 'omniauth-openid'
gem 'omniauth-twitter'

group :production do
  gem 'pg'
end

group :private do
  gem "sqlite3"
end<|MERGE_RESOLUTION|>--- conflicted
+++ resolved
@@ -1,11 +1,6 @@
-<<<<<<< HEAD
 source 'http://rubygems.org'
 
 ruby ">=2.3.3"
-=======
-source 'https://rubygems.org'
-# source 'https://repo.fury.io/pglombardo/'
->>>>>>> 366072d9
 
 gem 'rails', '~> 3.2'
 
