--- conflicted
+++ resolved
@@ -58,11 +58,7 @@
   %ul
     %li
       A
-<<<<<<< HEAD
-      = link_to "PowerShell script", "https://github.com/kprocyszyn/tools/blob/master/push-pwpush.ps1"
-=======
       = link_to "PowerShell script", "https://github.com/kprocyszyn/tools"
->>>>>>> c28c0e3d
       for Password Pusher by
       = link_to "Kamil Procyszyn", "https://twitter.com/kprocyszyn/status/970413009511251968"
     %li
