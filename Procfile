<<<<<<< HEAD
web: bundle exec unicorn -p $PORT -c ./config/unicorn.rb 
=======
web: bundle exec unicorn -p $PORT -c ./config/unicorn.rb
internalweb: RAILS_ENV=private bundle exec unicorn -p 5000 -c ./config/unicorn.rb
>>>>>>> 92d04074
console: bundle exec rails console<|MERGE_RESOLUTION|>--- conflicted
+++ resolved
@@ -1,7 +1,3 @@
-<<<<<<< HEAD
-web: bundle exec unicorn -p $PORT -c ./config/unicorn.rb 
-=======
 web: bundle exec unicorn -p $PORT -c ./config/unicorn.rb
 internalweb: RAILS_ENV=private bundle exec unicorn -p 5000 -c ./config/unicorn.rb
->>>>>>> 92d04074
 console: bundle exec rails console